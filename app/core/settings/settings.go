// Package settings provides the ability to load and reload the setting from the config.yaml file.
package settings

import (
	"encoding/json"
	"fmt"
<<<<<<< HEAD
=======
	"github.com/hydraide/hydraide/app/core/settings/setting"
	"github.com/hydraide/hydraide/app/name"
	"log/slog"
>>>>>>> 66774354
	"os"
	"path"
	"path/filepath"
	"sync"
	"time"

	"github.com/hydraide/hydraide/app/core/settings/setting"
	"github.com/hydraide/hydraide/app/name"
	log "github.com/sirupsen/logrus"
)

// Settings is the interface for managing configuration settings
type Settings interface {
	// GetHashFolderDepth returns the depth of the hash folder
	GetHashFolderDepth() int
	// GetMaxFoldersPerLevel returns the maximum number of folders in a hash folder
	GetMaxFoldersPerLevel() int
	// GetHydraAbsDataFolderPath returns the absolute path of the hydra data folder
	GetHydraAbsDataFolderPath() string
	// GetBySwampName loads the settings for a specific swamp based on its name.
	// Real-world scenario: When initializing a new swamp, you can use this function to apply pre-configured settings
	// for that specific swamp.
	GetBySwampName(swampName name.Name) setting.Setting
	// RegisterPattern registers a pattern for a swamp to the settings
	// useful when the hydra register a new Head to the system with new swamp patterns
	RegisterPattern(pattern name.Name, inMemorySwamp bool, closeAfterIdleSec int64, filesystemSettings *FileSystemSettings)
	// DeregisterPattern deregister a pattern from the settings
	DeregisterPattern(pattern name.Name)
	// CallbackAtChanges wait a callback function and the settigns will call it when the settings changed
	CallbackAtChanges(func()) chan bool
}

const (
	fileName      = "settings.json"
	writetestFile = "writetest"
)

var (
	hydraDataFolderPath     = ""
	hydraSettingsFolderPath = ""
)

type settings struct {
	mu                 sync.RWMutex
	modelMutex         sync.RWMutex
	model              *Model
	virtualNodesFrom   int
	virtualNodesTo     int
	defaultSetting     setting.Setting // nem kell kimenteni, mert a beállító fileban benne van mindig
	callbackFunctions  []func()        // nem kell kimenteni, mert újra feliratkozik akinek kell
	patterns           map[string]setting.Setting
	streamPath         string
	automoverPath      string
	pluginPath         string
	maxDepthOfFolders  int
	maxFoldersPerLevel int
}

type Model struct {
	Patterns      map[string]*PatternModel `json:"patterns,omitempty"`
	StreamPath    string                   `json:"streamPath,omitempty"`
	AutoMoverPath string                   `json:"autoMoverPath,omitempty"`
}

type PatternModel struct {
	NameCanonicalForm string `json:"nameCanonicalForm,omitempty"`
	InMemory          bool   `json:"inMemory,omitempty"`
	CloseAfterIdleSec int64  `json:"closeAfterIdleSec,omitempty"`
	WriteIntervalSec  int64  `json:"writeIntervalSec,omitempty"`
	MaxFileSizeByte   int64  `json:"maxFileSizeByte,omitempty"`
}

// New creates a new instance of the setting
func New(maxDepthOfFolders int, maxFoldersPerLevel int) Settings {

	// ellenőrizzük, hogy az alapvető mentési könyvtárak léteznek-e és írhatóak-e
	// ha nem léteznek, akkor létrehozzuk azokat írható formában
	hydraDataFolderPath = filepath.Join(os.Getenv("HYDRAIDE_ROOT_PATH"), "data")
	hydraSettingsFolderPath = filepath.Join(os.Getenv("HYDRAIDE_ROOT_PATH"), "settings")

	checkFolder(hydraDataFolderPath)
	checkFolder(hydraSettingsFolderPath)

	t := &settings{
		patterns: make(map[string]setting.Setting),
		model: &Model{
			Patterns: make(map[string]*PatternModel),
		},
		maxDepthOfFolders:  maxDepthOfFolders,
		maxFoldersPerLevel: maxFoldersPerLevel,
	}

	// load the saved settings from the filesystem at the startup
	if err := t.loadSettingsFromFilesystem(); err != nil {
		slog.Error("failed to load settings from filesystem", "error", err)
	}

	return t

}

func (s *settings) GetHashFolderDepth() int {
	return s.maxDepthOfFolders
}

func (s *settings) GetMaxFoldersPerLevel() int {
	return s.maxFoldersPerLevel
}

// GetHydraAbsDataFolderPath visszaadja a hydra alap adatmentési útvonalát
func (s *settings) GetHydraAbsDataFolderPath() string {
	// nem kell lockolni, mert ez egy konstans és az értéke nem változhat futásidő alatt,
	// így nem kell gátolni az egyidejű hozzáférést, ami lassítaná a rendszert
	return hydraDataFolderPath
}

// FileSystemSettings contains the settings for the filesystem-type swamps
type FileSystemSettings struct {
	// WriteIntervalSec is the time interval when the swamp will write the data to the filesystem
	WriteIntervalSec int64
	// MaxFileSizeByte is the maximum size of the file fragments of the swamp in bytes
	MaxFileSizeByte int64
}

// RegisterPattern registers a pattern for a swamp to the settings only if it is not exist
// inMemorySwamp is true if the swamp is in-memory type, otherwise it is false
// If the swamp is filesystem type, then the filesystemSettings must be set otherwise it is nil
func (s *settings) RegisterPattern(pattern name.Name, inMemorySwamp bool, closeAfterIdleSec int64, filesystemSettings *FileSystemSettings) {

	s.mu.Lock()
	defer s.mu.Unlock()

	swampSetting := &setting.SwampSetting{
		Pattern:           pattern,
		InMemory:          inMemorySwamp,
		CloseAfterIdleSec: time.Duration(closeAfterIdleSec) * time.Second,
	}

	// the swamp is filesystem type
	if !inMemorySwamp {

		// check if the pattern is already exist
		if _, ok := s.patterns[pattern.Get()]; ok {
			// check if the actual pattern setting is different from the new setting
			if s.patterns[pattern.Get()].GetCloseAfterIdle() == time.Duration(closeAfterIdleSec)*time.Second &&
				(filesystemSettings != nil &&
					(s.patterns[pattern.Get()].GetWriteInterval() == time.Duration(filesystemSettings.WriteIntervalSec)*time.Second &&
						s.patterns[pattern.Get()].GetMaxFileSizeByte() == filesystemSettings.MaxFileSizeByte)) {
				// do nothing, because the pattern is already exist and not changed
				// so, we don't need to save the settings to the filesystem
				return
			}
		}

		// create a new swamp setting
		s.patterns[pattern.Get()] = setting.New(swampSetting)
		if filesystemSettings != nil {
			swampSetting.WriteIntervalSec = time.Duration(filesystemSettings.WriteIntervalSec) * time.Second
			swampSetting.MaxFileSizeByte = filesystemSettings.MaxFileSizeByte
		}

	}

	// add the pattern to the Model
	func() {

		s.modelMutex.Lock()
		defer s.modelMutex.Unlock()

		pm := &PatternModel{
			NameCanonicalForm: pattern.Get(),
			InMemory:          inMemorySwamp,
		}

		if !inMemorySwamp {
			pm.WriteIntervalSec = filesystemSettings.WriteIntervalSec
			pm.MaxFileSizeByte = filesystemSettings.MaxFileSizeByte
		}

		pm.CloseAfterIdleSec = closeAfterIdleSec

		// set the pattern to the model
		s.model.Patterns[pattern.Get()] = pm

		if err := s.SaveSettingsToFilesystem(); err != nil {
			slog.Error("failed to save settings to filesystem", "error", err)
		}

	}()

	slog.Info("swamp pattern registered", "pattern", pattern.Get())

}

// DeregisterPattern deregister a pattern from the settings
func (s *settings) DeregisterPattern(pattern name.Name) {

	s.mu.Lock()
	defer s.mu.Unlock()

	func() {
		s.modelMutex.Lock()
		defer s.modelMutex.Unlock()
		delete(s.model.Patterns, pattern.Get())
		if err := s.SaveSettingsToFilesystem(); err != nil {
			slog.Error("failed to save settings to filesystem", "error", err)
		}
	}()

	delete(s.patterns, pattern.Get())

}

// GetBySwampName loads the setting of the swamp by the name of the swamp
func (s *settings) GetBySwampName(swampName name.Name) setting.Setting {

	s.mu.RLock()
	defer s.mu.RUnlock()

	if len(s.patterns) > 0 {
		for _, pi := range s.patterns {
			// compare if the pattern is math with the swamp name
			if swampName.ComparePattern(pi.GetPattern()) {
				return pi
			}
		}
	}

	// ha nem találunk olyan beállítást, ami a megadott mintához tartozik, akkor visszaadjuk az alapértelmezett beállítást
	// ebben az esetben is a mentés helye nem változik, csak a beállítások lesznek alapértelmezettek
	return setting.New(&setting.SwampSetting{
		Pattern:           swampName,
		CloseAfterIdleSec: time.Duration(5) * time.Second,
		WriteIntervalSec:  time.Duration(1) * time.Second,
		MaxFileSizeByte:   65536, // 64KB
	})

}

func (s *settings) CallbackAtChanges(f func()) chan bool {
	s.mu.Lock()
	defer s.mu.Unlock()
	s.callbackFunctions = append(s.callbackFunctions, f)
	return nil
}

func (s *settings) SaveSettingsToFilesystem() error {

	data, err := json.MarshalIndent(s.model, "", "  ")
	if err != nil {
		return fmt.Errorf("failed to marshal settings: %w", err)
	}

	filePath := path.Join(hydraSettingsFolderPath, fileName)

	err = os.MkdirAll(path.Join(hydraSettingsFolderPath), 0755)
	if err != nil {
		return fmt.Errorf("failed to create directory path: %w", err)
	}

	if err := os.WriteFile(filePath, data, 0644); err != nil {
		return fmt.Errorf("failed to write to file system: %w", err)
	}

	return nil

}

func (s *settings) loadSettingsFromFilesystem() error {

	s.modelMutex.Lock()
	defer s.modelMutex.Unlock()

	filePath := path.Join(hydraSettingsFolderPath, fileName)
	data, err := os.ReadFile(filePath)

	if err != nil {
		if os.IsNotExist(err) {
			return nil
		}
		return fmt.Errorf("failed to read file: %w", err)
	}

	if err := json.Unmarshal(data, &s.model); err != nil {
		return fmt.Errorf("failed to unmarshal settings: %w", err)
	}

	// Format the LoadedSettings as indented JSON
	formattedSettings, err := json.MarshalIndent(s.model, "", "  ")
	if err != nil {
		return fmt.Errorf("failed to marshal settings for logging: %w", err)
	}

	// Debug: Print the raw JSON data read from the file
	slog.Info("main settings loaded from filesystem successfully", "mainSettings", string(formattedSettings))

	// visszatöltjük a beállításokat a memóriába
	if s.model != nil {
		if s.model.Patterns != nil {
			for _, pattern := range s.model.Patterns {

				patternNameObj := name.Load(pattern.NameCanonicalForm)

				s.patterns[pattern.NameCanonicalForm] = setting.New(&setting.SwampSetting{
					Pattern:           patternNameObj,
					CloseAfterIdleSec: time.Duration(pattern.CloseAfterIdleSec) * time.Second,
					WriteIntervalSec:  time.Duration(pattern.WriteIntervalSec) * time.Second,
					MaxFileSizeByte:   pattern.MaxFileSizeByte,
				})

			}
		}
		if s.model.StreamPath != "" {
			s.streamPath = s.model.StreamPath
		}
		if s.model.AutoMoverPath != "" {
			s.automoverPath = s.model.AutoMoverPath
		}
	}

	return nil

}

// checkDataFolder ellenőrzi, hogy a hydra adatmentési könyvtár létezik-e és írható-e
func checkFolder(folderPath string) {
	// ellenőrizzük, hogy a folder létezik-e és írható-e
	if _, err := os.Stat(folderPath); os.IsNotExist(err) {
		slog.Info("Hydra folder does not exist", "folder", folderPath)
		// létrehozzuk a foldert minden subfolderrel együtt
		if err := os.MkdirAll(folderPath, 0755); err != nil {
			slog.Error("failed to create Hydra folder", "folder", folderPath, "error", err)
			panic("failed to create Hydra folder")
		}
	}
	// ellenőrizzük, hogy a folder írható-e
	if err := os.WriteFile(path.Join(folderPath, writetestFile), []byte("test"), 0644); err != nil {
		slog.Error("Hydraide folder is not writable", "folder", folderPath, "error", err)
		panic("Hydraide folder is not writable")
	}
	// töröljük a teszt fájlt
	if err := os.Remove(path.Join(folderPath, writetestFile)); err != nil {
		slog.Error("failed to remove test file", "error", err, "folder", folderPath)
		panic("failed to remove test file")
	}
}<|MERGE_RESOLUTION|>--- conflicted
+++ resolved
@@ -4,21 +4,14 @@
 import (
 	"encoding/json"
 	"fmt"
-<<<<<<< HEAD
-=======
 	"github.com/hydraide/hydraide/app/core/settings/setting"
 	"github.com/hydraide/hydraide/app/name"
 	"log/slog"
->>>>>>> 66774354
 	"os"
 	"path"
 	"path/filepath"
 	"sync"
 	"time"
-
-	"github.com/hydraide/hydraide/app/core/settings/setting"
-	"github.com/hydraide/hydraide/app/name"
-	log "github.com/sirupsen/logrus"
 )
 
 // Settings is the interface for managing configuration settings
