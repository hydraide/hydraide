--- conflicted
+++ resolved
@@ -86,12 +86,8 @@
 	rootCmd.AddCommand(stopCmd)
 
 	stopCmd.Flags().StringVarP(&stopInstance, "instance", "i", "", "Name of the service instance")
-<<<<<<< HEAD
-	stopCmd.MarkFlagRequired("instance")
-=======
 	if err := stopCmd.MarkFlagRequired("instance"); err != nil {
 		fmt.Println("Error marking 'instance' flag as required:", err)
 		os.Exit(1)
 	}
->>>>>>> f50d526c
 }