--- conflicted
+++ resolved
@@ -9,10 +9,7 @@
 	"path/filepath"
 	"runtime"
 	"strings"
-<<<<<<< HEAD
-=======
 	"time"
->>>>>>> 138f1fec
 )
 
 // FileSystem defines an interface for common file and directory operations.
@@ -408,18 +405,10 @@
 		return fmt.Errorf("rename temp to final: %w", err)
 	}
 
-<<<<<<< HEAD
 	// Remove source (best effort)
 	if err := os.Remove(src); err != nil {
 		return fmt.Errorf("remove src after copy: %w", err)
 	}
-=======
-	// Remove source with Windows-friendly retry
-	if err := fs.removeWithRetry(ctx, src); err != nil {
-		return fmt.Errorf("remove src after copy (after retries): %w", err)
-	}
-
->>>>>>> 138f1fec
 	return nil
 }
 
