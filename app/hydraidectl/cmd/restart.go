package cmd

import (
	"context"
	"encoding/json"
	"errors"
	"fmt"
	"os"
	"runtime"
	"time"

	"github.com/hydraide/hydraide/app/hydraidectl/cmd/utils/elevation"
	"github.com/hydraide/hydraide/app/hydraidectl/cmd/utils/instancerunner"
	"github.com/spf13/cobra"
)

var restartInstance string

var restartCmd = &cobra.Command{
	Use:   "restart",
	Short: "Restart the HydrAIDE instance if it is running (gracefully stops and starts it)",
	Long: `Restarts an existing HydrAIDE instance that has been previously created and registered as a service.
This command first gracefully stops the running instance, ensuring all operations are completed,
and then starts it again. It can only be used if the instance was first set up with 'init'
and then configured as a service with 'service'.`,
	Run: func(cmd *cobra.Command, args []string) {

<<<<<<< HEAD
		if !elevation.IsElevated() {
			fmt.Println(elevation.Hint(instanceName))
			return
=======
		if os.Geteuid() != 0 {
			fmt.Println("This command must be run as root or with sudo to create a system service.")
			fmt.Println("Please run 'sudo hydraidectl restart --instance " + instanceName + "'")
			os.Exit(3)
>>>>>>> ae06c1f9
		}

		jsonOutput, _ := cmd.Flags().GetBool("json")
		outputFormat, _ := cmd.Flags().GetString("output")
		printJson := jsonOutput || outputFormat == "json"

		instanceController := instancerunner.NewInstanceController(
			instancerunner.WithTimeout(30*time.Second),
			instancerunner.WithGracefulStartStopTimeout(10*time.Second),
		)

		if instanceController == nil {
			fmt.Printf("❌ unsupported operating system: %s", runtime.GOOS)
			os.Exit(3)
		}

		ctx := context.Background()

		exists, err := instanceController.InstanceExists(ctx, restartInstance)
		if err != nil {
			if printJson {
				printJsonRestart(err)
				return
			}
			fmt.Println("failed to verify instance existence: ", err)
		}

		if !exists {
			if printJson {
				printJsonRestart(fmt.Errorf("instance '%s' does not exist", restartInstance))
				return
			}
			fmt.Printf("❌ Instance \"%s\" not found.\nUse `hydraidectl list-instances` to see available instances.\n", restartInstance)
			os.Exit(1)
		}

		// Stop the instance
		if !printJson {
			fmt.Printf("🔁 Restarting instance \"%s\"...\n", restartInstance)
		}

		err = instanceController.StopInstance(ctx, restartInstance)

		if printJson && err != nil {
			printJsonRestart(err)
			return
		}

		if err != nil {
			switch {
			case errors.Is(err, instancerunner.ErrServiceNotFound):
				fmt.Printf("❌ Instance \"%s\" not found.\nUse `hydraidectl list-instances` to see available instances.\n", restartInstance)
				os.Exit(1)

			case errors.Is(err, instancerunner.ErrServiceNotRunning):
				fmt.Printf("🟡 Instance \"%s\" is already stopped. No action taken.\n", restartInstance)
				os.Exit(2)

			default:
				var cmdErr *instancerunner.CmdError
				if errors.As(err, &cmdErr) {
					fmt.Printf("❌ Failed to stop instance '%s': %v\nOutput: %s\n", restartInstance, cmdErr.Err, cmdErr.Output)
				} else {
					fmt.Printf("❌ Failed to stop instance '%s': %v\n", restartInstance, err)
				}
				os.Exit(3)
			}
		} else {
			if !printJson {
				fmt.Printf("✅ Instance \"%s\" has been stopped. Status: inactive\n", restartInstance)
			}
		}

		// We only proceed with the start if the stop phase didn't have a fatal error.
		// A fatal error would have already exited the program above.
		err = instanceController.StartInstance(ctx, restartInstance)

		if printJson {
			printJsonRestart(err)
			return
		}

		if err != nil {

			var opErr *instancerunner.OperationError

			if errors.As(err, &opErr) {
				fmt.Printf("❌ Failed to start instance '%s': %v\n", restartInstance, opErr)
			} else {
				fmt.Printf("❌ Failed to start instance '%s': %v\n", restartInstance, err)
			}
			os.Exit(3)
		}

		fmt.Printf("✅ Restart complete. Status: active\n")
	},

	//   Currently, instancerunner, handles the graceful shutdown - need to continously print till we get a return.
	//  todo: During the shutdown, it's highly recommended to periodically inform the user
	//   that the shutdown is still in progress — and **strongly advise** them not to shut down the server/PC
}

func init() {
	rootCmd.AddCommand(restartCmd)

	restartCmd.Flags().StringVarP(&restartInstance, "instance", "i", "", "Name of the service instance")
<<<<<<< HEAD
	if err := restartCmd.MarkFlagRequired("instance"); err != nil {
		fmt.Println("Error marking 'instance' flag as required:", err)
		os.Exit(1)
	}

=======
	restartCmd.MarkFlagRequired("instance")
	restartCmd.Flags().BoolP("json", "j", false, "Return structured output in JSON format")
	restartCmd.Flags().StringP("output", "o", "", "Output format")
}

func printJsonRestart(err error) {
	var jsonResponse *JsonLifecycleInfo
	if err != nil {
		jsonResponse = &JsonLifecycleInfo{
			Instance:  restartInstance,
			Action:    "restart",
			Status:    "error",
			Message:   err.Error(),
			Timestamp: time.Now().UTC().Format(time.RFC3339),
		}
	} else {
		jsonResponse = &JsonLifecycleInfo{
			Instance:  restartInstance,
			Action:    "restart",
			Status:    "success",
			Message:   "instance restarted successfully",
			Timestamp: time.Now().UTC().Format(time.RFC3339),
		}
	}

	outputJSON, err := json.MarshalIndent(jsonResponse, "", "  ")
	if err != nil {
		fmt.Printf("Error generating JSON output: %v", err)
		os.Exit(3)
	}
	fmt.Println(string(outputJSON))
>>>>>>> ae06c1f9
}<|MERGE_RESOLUTION|>--- conflicted
+++ resolved
@@ -25,16 +25,9 @@
 and then configured as a service with 'service'.`,
 	Run: func(cmd *cobra.Command, args []string) {
 
-<<<<<<< HEAD
 		if !elevation.IsElevated() {
 			fmt.Println(elevation.Hint(instanceName))
-			return
-=======
-		if os.Geteuid() != 0 {
-			fmt.Println("This command must be run as root or with sudo to create a system service.")
-			fmt.Println("Please run 'sudo hydraidectl restart --instance " + instanceName + "'")
 			os.Exit(3)
->>>>>>> ae06c1f9
 		}
 
 		jsonOutput, _ := cmd.Flags().GetBool("json")
@@ -141,14 +134,10 @@
 	rootCmd.AddCommand(restartCmd)
 
 	restartCmd.Flags().StringVarP(&restartInstance, "instance", "i", "", "Name of the service instance")
-<<<<<<< HEAD
 	if err := restartCmd.MarkFlagRequired("instance"); err != nil {
-		fmt.Println("Error marking 'instance' flag as required:", err)
+		fmt.Printf("Error marking 'instance' flag as required: %v\n", err)
 		os.Exit(1)
 	}
-
-=======
-	restartCmd.MarkFlagRequired("instance")
 	restartCmd.Flags().BoolP("json", "j", false, "Return structured output in JSON format")
 	restartCmd.Flags().StringP("output", "o", "", "Output format")
 }
@@ -179,5 +168,4 @@
 		os.Exit(3)
 	}
 	fmt.Println(string(outputJSON))
->>>>>>> ae06c1f9
 }